'use client'
import i18n from 'i18next'
import { initReactI18next } from 'react-i18next'
import commonEn from './lang/common.en'
import commonEs from './lang/common.es'
import commonZh from './lang/common.zh'
import commonVi from './lang/common.vi'
import commonJa from './lang/common.ja'
import appEn from './lang/app.en'
import appEs from './lang/app.es'
import appZh from './lang/app.zh'
import appVi from './lang/app.vi'
import appJa from './lang/app.ja'
import toolsEn from './lang/tools.en'
import toolsZh from './lang/tools.zh'
<<<<<<< HEAD
import datasetEn from './lang/dataset.en'
import datasetZh from './lang/dataset.zh'
=======
import toolsVi from './lang/tools.vi'
import toolsJa from './lang/tools.ja'

>>>>>>> 291e9a06
import type { Locale } from '.'

const resources = {
  'en': {
    translation: {
      common: commonEn,
      app: appEn,
      // tools
      tools: toolsEn,
      dataset: datasetEn,
    },
  },
  'es': {
    translation: {
      common: commonEs,
      app: appEs,
    },
  },
  'zh-Hans': {
    translation: {
      common: commonZh,
      app: appZh,
      // tools
      tools: toolsZh,
      dataset: datasetZh,
    },
  },
  'vi': {
    translation: {
      common: commonVi,
      app: appVi,
      // tools
      tools: toolsVi,
    },
  },
  'ja': {
    translation: {
      common: commonJa,
      app: appJa,
      // tools
      tools: toolsJa,
    },
  },
}

i18n.use(initReactI18next)
  // init i18next
  // for all options read: https://www.i18next.com/overview/configuration-options
  .init({
    lng: 'en',
    fallbackLng: 'en',
    // debug: true,
    resources,
  })

export const changeLanguage = (lan: Locale) => {
  i18n.changeLanguage(lan)
}
export default i18n<|MERGE_RESOLUTION|>--- conflicted
+++ resolved
@@ -13,14 +13,9 @@
 import appJa from './lang/app.ja'
 import toolsEn from './lang/tools.en'
 import toolsZh from './lang/tools.zh'
-<<<<<<< HEAD
-import datasetEn from './lang/dataset.en'
-import datasetZh from './lang/dataset.zh'
-=======
 import toolsVi from './lang/tools.vi'
 import toolsJa from './lang/tools.ja'
 
->>>>>>> 291e9a06
 import type { Locale } from '.'
 
 const resources = {
@@ -30,7 +25,6 @@
       app: appEn,
       // tools
       tools: toolsEn,
-      dataset: datasetEn,
     },
   },
   'es': {
@@ -45,7 +39,6 @@
       app: appZh,
       // tools
       tools: toolsZh,
-      dataset: datasetZh,
     },
   },
   'vi': {
